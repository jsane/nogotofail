r'''
Copyright 2014 Google Inc. All rights reserved.

Licensed under the Apache License, Version 2.0 (the "License");
you may not use this file except in compliance with the License.
You may obtain a copy of the License at

    http://www.apache.org/licenses/LICENSE-2.0

Unless required by applicable law or agreed to in writing, software
distributed under the License is distributed on an "AS IS" BASIS,
WITHOUT WARRANTIES OR CONDITIONS OF ANY KIND, either express or implied.
See the License for the specific language governing permissions and
limitations under the License.
'''
from OpenSSL import SSL
from OpenSSL import crypto
import logging
import select
import socket
import struct
from nogotofail.mitm.util import tls, ssl2
from nogotofail.mitm.util import close_quietly
import time
import uuid


class ConnectionWrapper(object):
    """Wrapper around OpenSSL's Connection object to make recv act like socket.recv()
    """

    def __init__(self, connection):
        self._connection = connection

    def __getattr__(self, name):
        return getattr(self._connection, name)

    def recv(self, size):
        """Wrapper around pyOpenSSL's Connection.recv
        PyOpenSSL doesn't return "" on error like socket.recv does,
        instead it throws a SSL.ZeroReturnError or (-1, "Unexpected EOF") erorrs.

        Wrap recv so we don't have to deal with that noise.
        """
        buf = ""
        try:
            buf = self._connection.recv(size)
        except SSL.SysCallError as e:
            if e.args != (-1, "Unexpected EOF"):
                raise e
        except SSL.Error as e:
            if e.args != (-1, "Unexpected EOF"):
                raise e
        except SSL.ZeroReturnError:
            pass
        return buf


def stub_verify(conn, cert, errno, errdepth, code):
    """We don't verify the server when we attempt a MiTM.
    If the client was connecting to a host with a bad cert
    we still want to connect and MiTM them.

    Hypothetically someone could MiTM our MiTM and intercept what we intercept,
    use caution in what data you send through a MiTM'd connection if you don't trust
    the rest of your path to the real endpoint.
    """
    return True


class BaseConnection(object):
    """Handles the creation and bridging of both sides of the network connection
    and passing data and events to the handler provided by handler_selector.

    Depending on handler.proxy the connection can act as a simple pass through
    proxy or as an SSL terminator.

    Connections should subclass this and implement start and _get_client_remote_name
    in order to set up the remote socket correctly.
    """

    handler = None
    data_handlers = []
    ssl_handler_selector = None
    client_socket = None
    raw_client_socket = None
    client_addr, client_port = None, None
    server_socket = None
    raw_server_socket = None
    server_addr, server_port = None, None
    server_cert_path = None
    app_blame = None
    _applications = None
    logger = None
    server = None
    ssl = False
    last_used = None
    id = None
    hostname = None
    closed = False

    SSL_TIMEOUT = 2

    def __init__(
        self, server, client_socket, handler_selector,
        ssl_handler_selector, data_handler_selector, app_blame):
        self.id = uuid.uuid4()
        self.client_addr, self.client_port = client_socket.getpeername()[:2]
        self.server = server
        self.app_blame = app_blame
        self.ssl_handler_selector = ssl_handler_selector
        self.client_socket = client_socket
        self.raw_client_socket = client_socket
        self.logger = logging.getLogger("nogotofail.mitm")
        self.last_used = time.time()
        self.handler = handler_selector(self, app_blame)(self)
        data_handler_classes = data_handler_selector(self, app_blame)
        self.data_handlers = [handler_class(self)
                              for handler_class in data_handler_classes]
<<<<<<< HEAD
        self.logger.debug("Using data handlers %s" %
                ', '.join([handler.name for handler in self.data_handlers]))
=======
        self.client_bridge_fn = BaseConnection._bridge_client
        self.server_bridge_fn = BaseConnection._bridge_server
>>>>>>> e252e1a1

    @staticmethod
    def setup_server_socket(sock):
        """Do any additional pre-bind setup needed on the local socket.

        This can be used to set sockopts as needed"""
        pass

    def start(self):
        """Setup the remote end of the connection and client connection
        to be ready to start bridging traffic.

        This method should be implemented based on how connections are routed to nogotofail.mitm
        such as iptables redirect or proxies.

        This should call handler.on_select and handler.on_establish when appropriate
        and set server_addr and server_port to the remote endpoint's address.

        Returns if setup was successful.
        """
        raise NotImplemented()

    def connect_ssl(self, client_hello):
        """Sets up both ends of SSL termination.

        Note that client_socket MUST have the TLS ClientHello as the first thing
        recv() returns
        or else pyOpenSSL will bail.

        Returns setup success.
        """
        server_name = client_hello.extensions.get("server_name")
        if server_name:
            server_name = server_name.data
            self.hostname = server_name

        try:
            # Send our own client hello to the other side
            self._setup_server_connection(server_name)

            server_cert = self.server_socket.get_peer_certificate()
            handler_cert = self.handler.on_certificate(server_cert)
            ciphers_list = self.handler.on_server_cipher_suites(client_hello)

            context = SSL.Context(SSL.SSLv23_METHOD)
            context.set_verify(SSL.VERIFY_NONE, stub_verify)
            if ciphers_list is not None:
                context.set_cipher_list(ciphers_list)
            if handler_cert is not None:
                context.use_certificate_chain_file(handler_cert)
                context.use_privatekey_file(handler_cert)

            # Required for anonymous/ephemeral DH cipher suites
            context.load_tmp_dh("./dhparam")

            # Required for anonymous/ephemeral ECDH cipher suites
            # The API is not available in the old version of pyOpenSSL which we
            # currently use. Without the code below, anonymous and ephemeral
            # ECDH cipher suites will not be used.
            if hasattr(context, "set_tmp_ecdh"):
                curve = crypto.get_elliptic_curve("prime256v1")
                context.set_tmp_ecdh(curve)

            # Send our ServerHello to the Client. Note that the Client's ClientHello
            # MUST be the first thing that self.client_socket.recv() returns
            self.client_socket.setblocking(False)
            connection = SSL.Connection(context, self.client_socket)
            connection.set_accept_state()
            self._do_ssl_handshake(connection)

            self.client_socket.setblocking(True)
            self.client_socket = ConnectionWrapper(connection)
            # Let the server know our sockets have changed
            self.server.update_sockets(self)

        except SSL.Error as e:
            self.handler.on_ssl_error(e)
            return False

        self.handler.on_ssl_establish()
        self.ssl = True
        return True

    def _setup_server_connection(self, servername=None):
        context = SSL.Context(SSL.SSLv23_METHOD)
        context.set_verify(SSL.VERIFY_NONE, stub_verify)
        self.server_socket.setblocking(False)
        connection = SSL.Connection(context, self.server_socket)
        if servername:
            connection.set_tlsext_host_name(servername)
        connection.set_connect_state()
        self._do_ssl_handshake(connection)

        self.server_socket.setblocking(True)
        # OpenSSL connections are socket like, so we can use them as if they
        # were a socket(once wrapped for compat)
        self.server_socket = ConnectionWrapper(connection)

    def _do_ssl_handshake(self, connection):
        start = time.time()
        while True:
            try:
                connection.do_handshake()
                break
            except (SSL.WantReadError, SSL.WantWriteError):
                now = time.time()
                if now - start > BaseConnection.SSL_TIMEOUT:
                    raise socket.timeout
                remaining = BaseConnection.SSL_TIMEOUT - (now - start)
                r, w, x = select.select(
                    [connection], [connection], [], remaining)
                if not r and not w:
                    raise socket.timeout

    def bridge(self, sock):
        """Handle bridging data from sock to the other party.

        Returns if the connection should continue.
        """
        self.last_used = time.time()
        if (sock == self.client_socket):
            return self.client_bridge_fn(self)
        else:
            return self.server_bridge_fn(self)

    def close(self, handler_initiated=True):
        """Close the connection. Does nothing if the connection is already closed.

        handler_initiated: If a handler is requesting a close versus the connection
        being closed by one of the endpoints.
        """
        if self.closed:
            return
        self.closed = True

        close_quietly(self.server_socket)
        close_quietly(self.client_socket)
        close_quietly(self.raw_client_socket)
        close_quietly(self.raw_server_socket)

        self.handler.on_close(handler_initiated)
        for handler in self.data_handlers:
            handler.on_close(handler_initiated)


    def _check_for_ssl(self, client_request):
        """ Check for a client_hello in client_request and handle setting up handlers and any mitm.

        Returns if client_request was used(and should not be sent to the server)
        """
        # check for a TLS Client Hello
        record = tls.parse_tls(client_request)
        client_hello = None
        if record:
            first = record.messages[0]
            if isinstance(first, tls.types.HandshakeMessage)\
               and isinstance(first.obj, tls.types.ClientHello):
                client_hello = first.obj
        else:
           # Check for an SSLv2 Client Hello
           record = ssl2.parse_ssl2(client_request)
           if record and isinstance(record.message.obj, ssl2.types.ClientHello):
               client_hello = record.message.obj

        if not client_hello:
            return False
        return self._handle_hello(client_hello)

    def _handle_hello(self, client_hello):
        """ Handles the changing of handlers on a TLS client hello and optional mitm

        Returns if a MiTM was created
        """
        # Check for a server name and set our hostname
        if not self.hostname:
            server_name = client_hello.extensions.get("server_name")
            if server_name:
                server_name = server_name.data
                self.hostname = server_name

        # Swap to a new handler if needed.
        handler_class = self.ssl_handler_selector(
            self, client_hello, self.app_blame)
        if handler_class:
            handler = handler_class(self)
            self.handler.on_remove()
            self.handler = handler
            self.handler.on_select()

        # Check if we should start mitming this connection
        should_mitm = self.handler.on_ssl(client_hello)
        # Call all the data handler's on_ssl so they can do any analysis they
        # need.
        for handler in self.data_handlers:
            handler.on_ssl(client_hello)
        if should_mitm:
            self.connect_ssl(client_hello)
            return True
        return False

    def _bridge_client(self):
        try:
            # Check for a TLS client hello we might need to intercept
            if not self.ssl:
                client_request = self.client_socket.recv(65536, socket.MSG_PEEK)
                if not client_request:
                    return False
                # If a MiTM was attempted discard client_request, we used it
                # for establishing a MiTM with the client.
                if self._check_for_ssl(client_request):
                    return not self.closed

            client_request = self.client_socket.recv(65536)
            if not client_request:
                return False
            client_request = self.handler.on_request(client_request)
            for handler in self.data_handlers:
                client_request = handler.on_request(client_request)
                if client_request == "":
                    return not self.closed
            self.server_socket.sendall(client_request)

        except SSL.Error as e:
            self.handler.on_ssl_error(e)
            return False
        except socket.error:
            return False
        return not self.closed

    def _bridge_server(self):
        try:
            server_response = self.server_socket.recv(65536)
            if not server_response:
                return False
            server_response = self.handler.on_response(server_response)
            for handler in self.data_handlers:
                server_response = handler.on_response(server_response)
                if server_response == "":
                    break
            self.client_socket.sendall(server_response)
        except SSL.Error as e:
            self.handler.on_ssl_error(e)
            return False
        except socket.error:
            return False
        return not self.closed

    def _get_client_remote_name(self):
        """Get the addr, port of the what the client thinks is their remote
        This is used for blame, so this should correspond to some tcp connection
        on the client
        """
        raise NotImplemented()

    def applications(self, cached_only=False):
        """Returns the result of nogotofail.mitm.blame.Server.get_applications on demand
        with caching to avoid needless delays.

        See the docs for nogotofail.mitm.blame.Server.get_applications more information.
        """
        if not self.app_blame:
            return None
        if self._applications or cached_only:
            return self._applications
        addr, port = self._get_client_remote_name()
        self._applications = (
            self.app_blame.get_applications(
                self.client_addr,
                self.client_port,
                addr,
                port))
        self.client_info = self.app_blame.clients.get(self.client_addr)
        return self._applications

    def vuln_notify(self, type):
        """Notify the client of the connection that a vulnerability was found.

        Arguments:
            type: A nogotofail.mitm.util.vuln.* to notify the client of.

        Returns if the client was notified successfully.
        """
        if not self.app_blame:
            return False
        applications = self.applications()
        if applications is None:
            return False
        client, apps = applications
        destination = self.hostname if self.hostname else self.server_addr
        return self.app_blame.vuln_notify(
            self.client_addr, destination, self.server_port, self.id, type,
            apps)

    def inject_request(self, request):
        """Inject a request to the server.
        """
        request = self.handler.on_inject_request(request)
        for handler in self.data_handlers:
            request = handler.on_inject_request(request)
            if request == "":
                break
        self.server_socket.sendall(request)

    def inject_response(self, response):
        """Inject a response to the client.
        """
        response = self.handler.on_inject_response(response)
        for handler in self.data_handlers:
            response = handler.on_inject_response(response)
            if response == "":
                break
        self.client_socket.sendall(response)

class RedirectConnection(BaseConnection):
    """Connection based on getting traffic from iptables redirect rules"""
    def start(self):
        self.server_addr, self.server_port = (
            self._get_original_dest(self.client_socket))

        self.handler.on_select()
        for handler in self.data_handlers:
            handler.on_select()
        try:
            # Python's socket.create_connection will handle the socket family correctly
            # based on server_addr
            self.server_socket = socket.create_connection((self.server_addr, self.server_port),
                    BaseConnection.SSL_TIMEOUT)
            self.raw_server_socket = self.server_socket
        except socket.error:
            return False
        self.handler.on_establish()
        for handler in self.data_handlers:
            handler.on_establish()
        return True

    def _get_original_dest(self, sock):
        SO_ORIGINAL_DST = 80
        dst = sock.getsockopt(socket.SOL_IP, SO_ORIGINAL_DST, 28)
        family = struct.unpack_from("H", dst)[0]
        # Parse the raw_ip and raw port from the struct sockaddr_in/in6
        if family == socket.AF_INET:
            raw_port, raw_ip = struct.unpack_from("!2xH4s", dst)
        elif family == socket.AF_INET6:
            raw_port, raw_ip = struct.unpack_from("!2xH4x16s", dst)
        else:
            raise ValueError("Unsupported sa_family_t %d" % family)
        return socket.inet_ntop(family, raw_ip), int(raw_port)

    def _get_client_remote_name(self):
        return self.server_addr, self.server_port

class TproxyConnection(RedirectConnection):
    """Connection based on getting traffic from iptables TPROXY"""

    @staticmethod
    def setup_server_socket(sock):
        # Required for Tproxy mode
        IP_TRANSPARENT = 19
        sock.setsockopt(socket.SOL_IP, IP_TRANSPARENT, 1)

    def _get_client_remote_name(self):
        return self.server_addr, self.server_port

    def _get_original_dest(self, sock):
        # In tproxy the socket's name is that of the remote endpoint
        return sock.getsockname()[:2]

class SocksConnection(BaseConnection):
    """Connection that acts as a socks proxy for connection setup"""

    SOCKS_CONNECT = 0x01

    ATYPE_IP = 0x01
    ATYPE_DNS = 0x03
    ATYPE_IP6 = 0x04

    RESP_SUCCESS = 0x00
    RESP_GENERAL_ERROR = 0x01
    RESP_NETWORK_UNREACHABLE = 0x03
    RESP_COMMAND_UNSUPPORTED = 0x07

    def _get_client_remote_name(self):
        return self.client_remote_addr, self.client_remote_port

    def start(self):
        # Save the remote used for blaming
        self.client_remote_addr, self.client_remote_port = self.client_socket.getsockname()[:2]

        # Do the handshake to get the destination
        self.client_socket.settimeout(1)
        try:
            self.server_addr, self.server_port = (
                self._get_original_dest(self.client_socket))
        except (ValueError, struct.error, socket.error) as e:
            self.client_socket.close()
            return False

        self.handler.on_select()
        for handler in self.data_handlers:
            handler.on_select()
        # Try and connect to the endpoint
        try:
            self.server_socket = socket.create_connection((self.server_addr, self.server_port),
                    BaseConnection.SSL_TIMEOUT)
            self.raw_server_socket = self.server_socket
        except socket.error:
            # Send a generic connection error and bail
            self.client_socket.sendall(self._build_error_response(
                SocksConnection.RESP_NETWORK_UNREACHABLE))
            self.client_socket.close()
            return False

        # Send the OK message
        self.client_socket.sendall(self._build_response())


        # At this point the connection is ready to go
        self.handler.on_establish()
        for handler in self.data_handlers:
            handler.on_establish()
        return True

    def _build_response(self):
        """Build the OK SOCKS5 connection response"""
        addr, port = self.client_socket.getsockname()[:2]
        family = self.client_socket.family
        addr_str = socket.inet_pton(family, addr)
        if family == socket.AF_INET:
            atype = chr(SocksConnection.ATYPE_IP)
        elif family == socket.AF_INET6:
            atype = chr(SocksConnection.ATYPE_IP6)
        else:
            raise ValueError("Bad socket family")
        return ("\x05\x00\x00" + atype + addr_str +
                struct.pack("!H", port))

    def _build_error_response(self, response):
        """Build a SOCKS5 error response"""
        return "\x05" + chr(response) + "\x00\x01\x00\x00\x00\x00\x00\x00"

    def _get_original_dest(self, sock):
        """Does the SOCKS5 handshake and returns the address, port of the destination

        Can raise a socket.error, ValueError, and struct.error if the other side isn't
        speaking SOCKS5 or times out"""
        message = sock.recv(1024)
        version, nmethods = struct.unpack_from("BB", message)
        if version != 0x5:
            raise ValueError("Bad version in handshake")
        methods = struct.unpack_from("%dB" % nmethods, message, 2)
        if len(methods) != nmethods:
            raise ValueError("Methods mismatch")
        # Ingore methods, we just do unauth'd
        sock.sendall("\x05\x00")
        request = sock.recv(1024)
        ver, cmd, atype = struct.unpack_from("BBxB", request)
        if ver != 0x5:
            raise ValueError("Bad version in handshake")
        if cmd != SocksConnection.SOCKS_CONNECT:
            sock.sendall(self._build_error__response(SocksConnection.RESP_COMMAND_UNSUPPORTED))
            raise ValueError("Unsupported command")

        if atype == SocksConnection.ATYPE_IP:
            addr = request[4:8]
            addr = socket.inet_ntop(socket.AF_INET, addr)
            port = struct.unpack_from("!H", request, 8)[0]
        elif atype == SocksConnection.ATYPE_DNS:
            length = struct.unpack_from("B", request, 4)[0]
            addr = request[5:5 + length]
            port = struct.unpack_from("!H", request, 5 + length)[0]
        elif atype == SocksConnection.ATYPE_IP6:
            addr = request[4:20]
            addr = socket.inet_ntop(socket.AF_INET6, addr)
            port = struct.unpack_from("!H", request, 20)[0]
        else:
            sock.sendall(self._build_error_response(SocksConnection.RESP_GENERAL_ERROR))
            raise ValueError("Unknown ATYP")
        return addr, port

<|MERGE_RESOLUTION|>--- conflicted
+++ resolved
@@ -117,13 +117,11 @@
         data_handler_classes = data_handler_selector(self, app_blame)
         self.data_handlers = [handler_class(self)
                               for handler_class in data_handler_classes]
-<<<<<<< HEAD
         self.logger.debug("Using data handlers %s" %
                 ', '.join([handler.name for handler in self.data_handlers]))
-=======
-        self.client_bridge_fn = BaseConnection._bridge_client
-        self.server_bridge_fn = BaseConnection._bridge_server
->>>>>>> e252e1a1
+
+        self.client_bridge_fn = self._bridge_client
+        self.server_bridge_fn = self._bridge_server
 
     @staticmethod
     def setup_server_socket(sock):
@@ -245,9 +243,11 @@
         """
         self.last_used = time.time()
         if (sock == self.client_socket):
-            return self.client_bridge_fn(self)
+            return self.client_bridge_fn()
+        elif sock == self.server_socket:
+            return self.server_bridge_fn()
         else:
-            return self.server_bridge_fn(self)
+            raise ValueError("Unknown socket!")
 
     def close(self, handler_initiated=True):
         """Close the connection. Does nothing if the connection is already closed.
